{
	"contracts": {
		"BaitCoin": {
			"source": "cadence/contracts/BaitCoin.cdc",
			"aliases": {
				"testing": "0000000000000007"
			}
		},
		"Counter": {
			"source": "cadence/contracts/Counter.cdc",
			"aliases": {
				"testing": "0000000000000007"
			}
		},
<<<<<<< HEAD
		"ExampleFishCoin": "cadence/contracts/ExampleFishCoin.cdc",
		"Fish": "cadence/contracts/Fish.cdc",
		"LargemouthBassCoin": "cadence/contracts/LargemouthBassCoin.cdc"
=======
		"Fish": "cadence/contracts/Fish.cdc",
		"FishNFT": "cadence/contracts/FishNFT.cdc"
>>>>>>> 70b36ce6
	},
	"dependencies": {
		"Burner": {
			"source": "mainnet://f233dcee88fe0abe.Burner",
			"hash": "71af18e227984cd434a3ad00bb2f3618b76482842bae920ee55662c37c8bf331",
			"aliases": {
				"emulator": "f8d6e0586b0a20c7",
				"mainnet": "f233dcee88fe0abe",
				"testnet": "9a0766d93b6608b7"
			}
		},
		"FUSD": {
			"source": "mainnet://3c5959b568896393.FUSD",
			"hash": "d248c7cc68e1b452d0069e80741fba47b401a585c1b65ec6d421d530f745ebbb",
			"aliases": {
				"emulator": "f8d6e0586b0a20c7",
				"mainnet": "3c5959b568896393",
				"testnet": "e223d8a629e49c68"
			}
		},
		"FlowToken": {
			"source": "mainnet://1654653399040a61.FlowToken",
			"hash": "cefb25fd19d9fc80ce02896267eb6157a6b0df7b1935caa8641421fe34c0e67a",
			"aliases": {
				"emulator": "0ae53cb6e3f42a79",
				"mainnet": "1654653399040a61",
				"testnet": "7e60df042a9c0868"
			}
		},
		"FungibleToken": {
			"source": "mainnet://f233dcee88fe0abe.FungibleToken",
			"hash": "23c1159cf99b2b039b6b868d782d57ae39b8d784045d81597f100a4782f0285b",
			"aliases": {
				"emulator": "ee82856bf20e2aa6",
				"mainnet": "f233dcee88fe0abe",
				"testnet": "9a0766d93b6608b7"
			}
		},
		"FungibleTokenMetadataViews": {
			"source": "mainnet://f233dcee88fe0abe.FungibleTokenMetadataViews",
			"hash": "dff704a6e3da83997ed48bcd244aaa3eac0733156759a37c76a58ab08863016a",
			"aliases": {
				"emulator": "ee82856bf20e2aa6",
				"mainnet": "f233dcee88fe0abe",
				"testnet": "9a0766d93b6608b7"
			}
		},
		"MetadataViews": {
			"source": "mainnet://1d7e57aa55817448.MetadataViews",
			"hash": "10a239cc26e825077de6c8b424409ae173e78e8391df62750b6ba19ffd048f51",
			"aliases": {
				"emulator": "f8d6e0586b0a20c7",
				"mainnet": "1d7e57aa55817448",
				"testnet": "631e88ae7f1d7c20"
			}
		},
		"NonFungibleToken": {
			"source": "mainnet://1d7e57aa55817448.NonFungibleToken",
			"hash": "b63f10e00d1a814492822652dac7c0574428a200e4c26cb3c832c4829e2778f0",
			"aliases": {
				"emulator": "f8d6e0586b0a20c7",
				"mainnet": "1d7e57aa55817448",
				"testnet": "631e88ae7f1d7c20"
			}
		},
		"ViewResolver": {
			"source": "mainnet://1d7e57aa55817448.ViewResolver",
			"hash": "374a1994046bac9f6228b4843cb32393ef40554df9bd9907a702d098a2987bde",
			"aliases": {
				"emulator": "f8d6e0586b0a20c7",
				"mainnet": "1d7e57aa55817448",
				"testnet": "631e88ae7f1d7c20"
			}
		}
	},
	"networks": {
		"emulator": "127.0.0.1:3569",
		"mainnet": "access.mainnet.nodes.onflow.org:9000",
		"testing": "127.0.0.1:3569",
		"testnet": "access.devnet.nodes.onflow.org:9000"
	},
	"accounts": {
		"emulator-account": {
			"address": "f8d6e0586b0a20c7",
			"key": "59d2f5c528cb4f690003b38f50363fe5488615a8969bd11869bac7f16877fc57"
		},
		"test-acct": {
			"address": "179b6b1cb6755e31",
			"key": "da8fd376620403e6b8f6d0e60169b7b34977c56438e7a14ee648bbf5021901e5"
		},
		"test-acct-2": {
			"address": "f3fcd2c1a78f5eee",
			"key": "c6438039828b0d815122e211660845f467e9860a9b2b170edf8f6d67477f71ae"
		},
		"test_angler": {
			"address": "179b6b1cb6755e31",
			"key": "1841fd2ef296445e182ac6fd2a524e2da180653eadf7ba6013f9b7a1d350b3c5"
		}
	},
	"deployments": {
		"emulator": {
			"emulator-account": [
				"BaitCoin",
				"Fish",
				"FUSD",
<<<<<<< HEAD
				"LargemouthBassCoin",
				"ExampleFishCoin"
=======
				"FishNFT"
>>>>>>> 70b36ce6
			]
		}
	}
}<|MERGE_RESOLUTION|>--- conflicted
+++ resolved
@@ -12,14 +12,10 @@
 				"testing": "0000000000000007"
 			}
 		},
-<<<<<<< HEAD
 		"ExampleFishCoin": "cadence/contracts/ExampleFishCoin.cdc",
 		"Fish": "cadence/contracts/Fish.cdc",
-		"LargemouthBassCoin": "cadence/contracts/LargemouthBassCoin.cdc"
-=======
-		"Fish": "cadence/contracts/Fish.cdc",
+		"LargemouthBassCoin": "cadence/contracts/LargemouthBassCoin.cdc",
 		"FishNFT": "cadence/contracts/FishNFT.cdc"
->>>>>>> 70b36ce6
 	},
 	"dependencies": {
 		"Burner": {
@@ -125,12 +121,9 @@
 				"BaitCoin",
 				"Fish",
 				"FUSD",
-<<<<<<< HEAD
 				"LargemouthBassCoin",
-				"ExampleFishCoin"
-=======
+				"ExampleFishCoin",
 				"FishNFT"
->>>>>>> 70b36ce6
 			]
 		}
 	}
