{
<<<<<<< HEAD
	"contracts": {
		"BaitCoin": {
			"source": "cadence/contracts/BaitCoin.cdc",
			"aliases": {
				"testing": "0000000000000007",
				"testnet": "86ef213d1c3a2b94"
			}
		},
		"BlueCatfishCoin": {
			"source": "cadence/contracts/BlueCatfishCoin.cdc",
			"aliases": {
				"testing": "0000000000000007"
			}
		},
		"CrappieCoin": {
			"source": "cadence/contracts/CrappieCoin.cdc",
			"aliases": {
				"testing": "0000000000000007"
			}
		},
		"ExampleFishCoin": "cadence/contracts/ExampleFishCoin.cdc",
		"FishCardNFT": {
			"source": "cadence/contracts/FishCardNFT.cdc",
			"aliases": {
				"testing": "0000000000000007"
			}
		},
		"FishCardnFT2": {
			"source": "cadence/contracts/FishCardnFT2.cdc",
			"aliases": {
				"testing": "0000000000000007"
			}
		},
		"FishNFT": {
			"source": "cadence/contracts/FishNFT.cdc",
			"aliases": {
				"testing": "0000000000000007",
				"testnet": "86ef213d1c3a2b94"
			}
		},
		"Fishdex": {
			"source": "cadence/contracts/Fishdex.cdc",
			"aliases": {
				"testing": "0000000000000007"
			}
		},
		"LargemouthBassCoin": "cadence/contracts/LargemouthBassCoin.cdc",
		"MahiMahiCoin": {
			"source": "cadence/contracts/MahiMahiCoin.cdc",
			"aliases": {
				"testing": "0000000000000007"
			}
		},
		"BlueMarlinCoin": {
			"source": "cadence/contracts/BlueMarlinCoin.cdc",
			"aliases": {
				"testing": "0000000000000007"
			}
		},
		"MuskellungeCoin": {
			"source": "cadence/contracts/MuskellungeCoin.cdc",
			"aliases": {
				"testing": "0000000000000007"
			}
		},
		"NorthernPikeCoin": {
			"source": "cadence/contracts/NorthernPikeCoin.cdc",
			"aliases": {
				"testing": "0000000000000007"
			}
		},
		"RandomConsumer": {
			"source": "cadence/contracts/RandomConsumer.cdc",
			"aliases": {
				"testing": "0000000000000007"
			}
		},
		"RedfishCoin": {
			"source": "cadence/contracts/RedfishCoin.cdc",
			"aliases": {
				"testing": "0000000000000007"
			}
		},
		"SailfishCoin": {
			"source": "cadence/contracts/SailfishCoin.cdc",
			"aliases": {
				"testing": "0000000000000007"
			}
		},
		"SalmonCoin": {
			"source": "cadence/contracts/SalmonCoin.cdc",
			"aliases": {
				"testing": "0000000000000007"
			}
		},
		"SmallmouthBassCoin": {
			"source": "cadence/contracts/SmallmouthBassCoin.cdc",
			"aliases": {
				"testing": "0000000000000007"
			}
		},
		"SnookCoin": {
			"source": "cadence/contracts/SnookCoin.cdc",
			"aliases": {
				"testing": "0000000000000007"
			}
		},
		"SpeckledTroutCoin": {
			"source": "cadence/contracts/SpeckledTroutCoin.cdc",
			"aliases": {
				"testing": "0000000000000007"
			}
		},
		"SpottedBassCoin": {
			"source": "cadence/contracts/SpottedBassCoin.cdc",
			"aliases": {
				"testing": "0000000000000007"
			}
		},
		"StripedBassCoin": {
			"source": "cadence/contracts/StripedBassCoin.cdc",
			"aliases": {
				"testing": "0000000000000007"
			}
		},
		"AtlanticTarponCoin": {
			"source": "cadence/contracts/AtlanticTarponCoin.cdc",
			"aliases": {
				"testing": "0000000000000007"
			}
		},
		"RainbowTroutCoin": {
			"source": "cadence/contracts/RainbowTroutCoin.cdc",
			"aliases": {
				"testing": "0000000000000007"
			}
		},
		"BluefinTunaCoin": {
			"source": "cadence/contracts/BluefinTunaCoin.cdc",
			"aliases": {
				"testing": "0000000000000007"
			}
		},
		"WahooCoin": {
			"source": "cadence/contracts/WahooCoin.cdc",
			"aliases": {
				"testing": "0000000000000007"
			}
		},
		"WalleyeCoin": {
			"source": "cadence/contracts/WalleyeCoin.cdc",
			"aliases": {
				"testing": "0000000000000007",
				"testnet": "86ef213d1c3a2b94"
			}
		},
		"Xorshift128plus": {
			"source": "cadence/contracts/Xorshift128plus.cdc",
			"aliases": {
				"mainnet": "45caec600164c9e6",
				"testing": "0000000000000007",
				"testnet": "ed24dbe901028c5c"
			}
		}
	},
	"dependencies": {
		"Burner": {
			"source": "mainnet://f233dcee88fe0abe.Burner",
			"hash": "71af18e227984cd434a3ad00bb2f3618b76482842bae920ee55662c37c8bf331",
			"aliases": {
				"emulator": "f8d6e0586b0a20c7",
				"mainnet": "f233dcee88fe0abe",
				"testnet": "9a0766d93b6608b7"
			}
		},
		"FUSD": {
			"source": "mainnet://3c5959b568896393.FUSD",
			"hash": "d248c7cc68e1b452d0069e80741fba47b401a585c1b65ec6d421d530f745ebbb",
			"aliases": {
				"emulator": "f8d6e0586b0a20c7",
				"mainnet": "3c5959b568896393",
				"testnet": "e223d8a629e49c68"
			}
		},
		"FlowToken": {
			"source": "mainnet://1654653399040a61.FlowToken",
			"hash": "cefb25fd19d9fc80ce02896267eb6157a6b0df7b1935caa8641421fe34c0e67a",
			"aliases": {
				"emulator": "0ae53cb6e3f42a79",
				"mainnet": "1654653399040a61",
				"testnet": "7e60df042a9c0868"
			}
		},
		"FungibleToken": {
			"source": "mainnet://f233dcee88fe0abe.FungibleToken",
			"hash": "23c1159cf99b2b039b6b868d782d57ae39b8d784045d81597f100a4782f0285b",
			"aliases": {
				"emulator": "ee82856bf20e2aa6",
				"mainnet": "f233dcee88fe0abe",
				"testnet": "9a0766d93b6608b7"
			}
		},
		"FungibleTokenMetadataViews": {
			"source": "mainnet://f233dcee88fe0abe.FungibleTokenMetadataViews",
			"hash": "dff704a6e3da83997ed48bcd244aaa3eac0733156759a37c76a58ab08863016a",
			"aliases": {
				"emulator": "ee82856bf20e2aa6",
				"mainnet": "f233dcee88fe0abe",
				"testnet": "9a0766d93b6608b7"
			}
		},
		"MetadataViews": {
			"source": "mainnet://1d7e57aa55817448.MetadataViews",
			"hash": "10a239cc26e825077de6c8b424409ae173e78e8391df62750b6ba19ffd048f51",
			"aliases": {
				"emulator": "f8d6e0586b0a20c7",
				"mainnet": "1d7e57aa55817448",
				"testnet": "631e88ae7f1d7c20"
			}
		},
		"NonFungibleToken": {
			"source": "mainnet://1d7e57aa55817448.NonFungibleToken",
			"hash": "b63f10e00d1a814492822652dac7c0574428a200e4c26cb3c832c4829e2778f0",
			"aliases": {
				"emulator": "f8d6e0586b0a20c7",
				"mainnet": "1d7e57aa55817448",
				"testnet": "631e88ae7f1d7c20"
			}
		},
		"RandomBeaconHistory": {
			"source": "mainnet://e467b9dd11fa00df.RandomBeaconHistory",
			"hash": "fe7f11c46dd54446bd60d88015ffe5057d7245c4b77374e11db2adf0a8156167",
			"aliases": {
				"emulator": "f8d6e0586b0a20c7",
				"mainnet": "e467b9dd11fa00df",
				"testnet": "8c5303eaa26202d6"
			}
		},
		"ViewResolver": {
			"source": "mainnet://1d7e57aa55817448.ViewResolver",
			"hash": "374a1994046bac9f6228b4843cb32393ef40554df9bd9907a702d098a2987bde",
			"aliases": {
				"emulator": "f8d6e0586b0a20c7",
				"mainnet": "1d7e57aa55817448",
				"testnet": "631e88ae7f1d7c20"
			}
		}
	},
	"networks": {
		"emulator": "127.0.0.1:3569",
		"mainnet": "access.mainnet.nodes.onflow.org:9000",
		"testing": "127.0.0.1:3569",
		"testnet": "access.devnet.nodes.onflow.org:9000"
	},
	"accounts": {
		"anthony": {
			"address": "15770cd6ad1b0299",
			"key": {
				"type": "file",
				"location": "anthony.pkey"
			}
		},
		"emulator-account": {
			"address": "f8d6e0586b0a20c7",
			"key": "59d2f5c528cb4f690003b38f50363fe5488615a8969bd11869bac7f16877fc57"
		},
		"test-acct": {
			"address": "179b6b1cb6755e31",
			"key": "bf2067161ca5fda4f9e9b737311e0b4fae08f769fdc4e1f570e43f595c52d37e"
		},
		"test-acct-2": {
			"address": "f3fcd2c1a78f5eee",
			"key": "6ceea497c40e44bbe36fcec1a86ae59dbe1eb1ab0e97c98a05fc52565f5a16a7"
		},
		"testnet-account": {
			"address": "22a5eff85d93acc6",
			"key": {
				"type": "file",
				"location": "testnet-account.pkey"
			}
		}
	},
	"deployments": {
		"emulator": {
			"emulator-account": [
				"BaitCoin",
				"FUSD",
				"ExampleFishCoin",
				"WalleyeCoin",
				"BlueCatfishCoin",
				"CrappieCoin",
				"LargemouthBassCoin",
				"MahiMahiCoin",
				"MuskellungeCoin",
				"NorthernPikeCoin",
				"RedfishCoin",
				"SailfishCoin",
				"SalmonCoin",
				"SmallmouthBassCoin",
				"SnookCoin",
				"SpeckledTroutCoin",
				"SpottedBassCoin",
				"StripedBassCoin",
				"WahooCoin",
				"AtlanticTarponCoin",
				"RainbowTroutCoin",
				"BluefinTunaCoin",
				"FishNFT",
				"Fishdex",
				"Xorshift128plus"
			]
		},
		"testnet": {
			"testnet-account": [
				"FishNFT",
				"WalleyeCoin"
			]
		}
	}
=======
  "contracts": {
    "BaitCoin": {
      "source": "cadence/contracts/BaitCoin.cdc",
      "aliases": {
        "testing": "0000000000000007",
        "testnet": "86ef213d1c3a2b94",
        "mainnet": "44100f14f70e3f78"
      }
    },
    "ExampleFishCoin": "cadence/contracts/ExampleFishCoin.cdc",
    "FishCardNFT": {
      "source": "cadence/contracts/FishCardNFT.cdc",
      "aliases": {
        "testing": "0000000000000007",
        "mainnet": "44100f14f70e3f78"
      }
    },
    "FishCardnFT2": {
      "source": "cadence/contracts/FishCardnFT2.cdc",
      "aliases": {
        "testing": "0000000000000007"
      }
    },
    "FishNFT": {
      "source": "cadence/contracts/FishNFT.cdc",
      "aliases": {
        "testing": "0000000000000007",
        "testnet": "86ef213d1c3a2b94",
        "mainnet": "44100f14f70e3f78"
      }
    },
    "Fishdex": {
      "source": "cadence/contracts/Fishdex.cdc",
      "aliases": {
        "testing": "0000000000000007"
      }
    },
    "LargemouthBassCoin": "cadence/contracts/LargemouthBassCoin.cdc",
    "RandomConsumer": {
      "source": "cadence/contracts/RandomConsumer.cdc",
      "aliases": {
        "testing": "0000000000000007"
      }
    },
    "WalleyeCoin": {
      "source": "cadence/contracts/WalleyeCoin.cdc",
      "aliases": {
        "testing": "0000000000000007",
        "testnet": "86ef213d1c3a2b94",
        "mainnet": "44100f14f70e3f78"
      }
    },
    "Xorshift128plus": {
      "source": "cadence/contracts/Xorshift128plus.cdc",
      "aliases": {
        "testing": "0000000000000007",
        "mainnet": "44100f14f70e3f78"
      }
    }
  },
  "dependencies": {
    "Burner": {
      "source": "mainnet://f233dcee88fe0abe.Burner",
      "hash": "71af18e227984cd434a3ad00bb2f3618b76482842bae920ee55662c37c8bf331",
      "aliases": {
        "emulator": "f8d6e0586b0a20c7",
        "mainnet": "f233dcee88fe0abe",
        "testnet": "9a0766d93b6608b7"
      }
    },
    "FUSD": {
      "source": "mainnet://3c5959b568896393.FUSD",
      "hash": "d248c7cc68e1b452d0069e80741fba47b401a585c1b65ec6d421d530f745ebbb",
      "aliases": {
        "emulator": "f8d6e0586b0a20c7",
        "mainnet": "3c5959b568896393",
        "testnet": "e223d8a629e49c68"
      }
    },
    "FlowToken": {
      "source": "mainnet://1654653399040a61.FlowToken",
      "hash": "cefb25fd19d9fc80ce02896267eb6157a6b0df7b1935caa8641421fe34c0e67a",
      "aliases": {
        "emulator": "0ae53cb6e3f42a79",
        "mainnet": "1654653399040a61",
        "testnet": "7e60df042a9c0868"
      }
    },
    "FungibleToken": {
      "source": "mainnet://f233dcee88fe0abe.FungibleToken",
      "hash": "23c1159cf99b2b039b6b868d782d57ae39b8d784045d81597f100a4782f0285b",
      "aliases": {
        "emulator": "ee82856bf20e2aa6",
        "mainnet": "f233dcee88fe0abe",
        "testnet": "9a0766d93b6608b7"
      }
    },
    "FungibleTokenMetadataViews": {
      "source": "mainnet://f233dcee88fe0abe.FungibleTokenMetadataViews",
      "hash": "dff704a6e3da83997ed48bcd244aaa3eac0733156759a37c76a58ab08863016a",
      "aliases": {
        "emulator": "ee82856bf20e2aa6",
        "mainnet": "f233dcee88fe0abe",
        "testnet": "9a0766d93b6608b7"
      }
    },
    "MetadataViews": {
      "source": "mainnet://1d7e57aa55817448.MetadataViews",
      "hash": "10a239cc26e825077de6c8b424409ae173e78e8391df62750b6ba19ffd048f51",
      "aliases": {
        "emulator": "f8d6e0586b0a20c7",
        "mainnet": "1d7e57aa55817448",
        "testnet": "631e88ae7f1d7c20"
      }
    },
    "NonFungibleToken": {
      "source": "mainnet://1d7e57aa55817448.NonFungibleToken",
      "hash": "b63f10e00d1a814492822652dac7c0574428a200e4c26cb3c832c4829e2778f0",
      "aliases": {
        "emulator": "f8d6e0586b0a20c7",
        "mainnet": "1d7e57aa55817448",
        "testnet": "631e88ae7f1d7c20"
      }
    },
    "RandomBeaconHistory": {
      "source": "mainnet://e467b9dd11fa00df.RandomBeaconHistory",
      "hash": "fe7f11c46dd54446bd60d88015ffe5057d7245c4b77374e11db2adf0a8156167",
      "aliases": {
        "emulator": "f8d6e0586b0a20c7",
        "mainnet": "e467b9dd11fa00df",
        "testnet": "8c5303eaa26202d6"
      }
    },
    "ViewResolver": {
      "source": "mainnet://1d7e57aa55817448.ViewResolver",
      "hash": "374a1994046bac9f6228b4843cb32393ef40554df9bd9907a702d098a2987bde",
      "aliases": {
        "emulator": "f8d6e0586b0a20c7",
        "mainnet": "1d7e57aa55817448",
        "testnet": "631e88ae7f1d7c20"
      }
    }
  },
  "networks": {
    "emulator": "127.0.0.1:3569",
    "mainnet": "access.mainnet.nodes.onflow.org:9000",
    "testing": "127.0.0.1:3569",
    "testnet": "access.devnet.nodes.onflow.org:9000"
  },
  "accounts": {
    "anthony": {
      "address": "15770cd6ad1b0299",
      "key": {
        "type": "file",
        "location": "anthony.pkey"
      }
    },
    "emulator-account": {
      "address": "f8d6e0586b0a20c7",
      "key": "59d2f5c528cb4f690003b38f50363fe5488615a8969bd11869bac7f16877fc57"
    },
    "test-acct": {
      "address": "179b6b1cb6755e31",
      "key": "bf2067161ca5fda4f9e9b737311e0b4fae08f769fdc4e1f570e43f595c52d37e"
    },
    "testnet-account": {
      "address": "86ef213d1c3a2b94",
      "key": {
        "type": "file",
        "location": "testnet-account.pkey"
      }
    },
    "testnet-user": {
      "address": "7149e49f728573b0",
      "key": {
        "type": "file",
        "location": "testnet-user.pkey"
      }
    },
    "mainnet-agfarms": {
  "address": "44100f14f70e3f78",
  "key": {
    "type": "hex",
    "index": 0,
    "signatureAlgorithm": "ECDSA_secp256k1",
    "hashAlgorithm": "SHA2_256",
    "privateKey": "0719a7196b0bccf51af9798446ffec15aabe051bf84126218af0b9a07ff7a8f8"
  }
}

  },
  "deployments": {
    "emulator": {
      "emulator-account": [
        "BaitCoin",
        "FUSD",
        "ExampleFishCoin",
        "WalleyeCoin",
        "FishNFT",
        "Fishdex",
        "Xorshift128plus"
      ]
    },
    "testnet": {
      "testnet-account": [
        "WalleyeCoin",
        "FishNFT",
        "FishCardNFT",
        "BaitCoin"
      ]
    },
    "mainnet": {
      "mainnet-agfarms": [
        "WalleyeCoin",
        "FishNFT",
        "BaitCoin",
        "Xorshift128plus"
      ]
    }
  }
>>>>>>> 8838bb63
}<|MERGE_RESOLUTION|>--- conflicted
+++ resolved
@@ -1,23 +1,10 @@
 {
-<<<<<<< HEAD
 	"contracts": {
 		"BaitCoin": {
 			"source": "cadence/contracts/BaitCoin.cdc",
 			"aliases": {
 				"testing": "0000000000000007",
 				"testnet": "86ef213d1c3a2b94"
-			}
-		},
-		"BlueCatfishCoin": {
-			"source": "cadence/contracts/BlueCatfishCoin.cdc",
-			"aliases": {
-				"testing": "0000000000000007"
-			}
-		},
-		"CrappieCoin": {
-			"source": "cadence/contracts/CrappieCoin.cdc",
-			"aliases": {
-				"testing": "0000000000000007"
 			}
 		},
 		"ExampleFishCoin": "cadence/contracts/ExampleFishCoin.cdc",
@@ -47,104 +34,8 @@
 			}
 		},
 		"LargemouthBassCoin": "cadence/contracts/LargemouthBassCoin.cdc",
-		"MahiMahiCoin": {
-			"source": "cadence/contracts/MahiMahiCoin.cdc",
-			"aliases": {
-				"testing": "0000000000000007"
-			}
-		},
-		"BlueMarlinCoin": {
-			"source": "cadence/contracts/BlueMarlinCoin.cdc",
-			"aliases": {
-				"testing": "0000000000000007"
-			}
-		},
-		"MuskellungeCoin": {
-			"source": "cadence/contracts/MuskellungeCoin.cdc",
-			"aliases": {
-				"testing": "0000000000000007"
-			}
-		},
-		"NorthernPikeCoin": {
-			"source": "cadence/contracts/NorthernPikeCoin.cdc",
-			"aliases": {
-				"testing": "0000000000000007"
-			}
-		},
 		"RandomConsumer": {
 			"source": "cadence/contracts/RandomConsumer.cdc",
-			"aliases": {
-				"testing": "0000000000000007"
-			}
-		},
-		"RedfishCoin": {
-			"source": "cadence/contracts/RedfishCoin.cdc",
-			"aliases": {
-				"testing": "0000000000000007"
-			}
-		},
-		"SailfishCoin": {
-			"source": "cadence/contracts/SailfishCoin.cdc",
-			"aliases": {
-				"testing": "0000000000000007"
-			}
-		},
-		"SalmonCoin": {
-			"source": "cadence/contracts/SalmonCoin.cdc",
-			"aliases": {
-				"testing": "0000000000000007"
-			}
-		},
-		"SmallmouthBassCoin": {
-			"source": "cadence/contracts/SmallmouthBassCoin.cdc",
-			"aliases": {
-				"testing": "0000000000000007"
-			}
-		},
-		"SnookCoin": {
-			"source": "cadence/contracts/SnookCoin.cdc",
-			"aliases": {
-				"testing": "0000000000000007"
-			}
-		},
-		"SpeckledTroutCoin": {
-			"source": "cadence/contracts/SpeckledTroutCoin.cdc",
-			"aliases": {
-				"testing": "0000000000000007"
-			}
-		},
-		"SpottedBassCoin": {
-			"source": "cadence/contracts/SpottedBassCoin.cdc",
-			"aliases": {
-				"testing": "0000000000000007"
-			}
-		},
-		"StripedBassCoin": {
-			"source": "cadence/contracts/StripedBassCoin.cdc",
-			"aliases": {
-				"testing": "0000000000000007"
-			}
-		},
-		"AtlanticTarponCoin": {
-			"source": "cadence/contracts/AtlanticTarponCoin.cdc",
-			"aliases": {
-				"testing": "0000000000000007"
-			}
-		},
-		"RainbowTroutCoin": {
-			"source": "cadence/contracts/RainbowTroutCoin.cdc",
-			"aliases": {
-				"testing": "0000000000000007"
-			}
-		},
-		"BluefinTunaCoin": {
-			"source": "cadence/contracts/BluefinTunaCoin.cdc",
-			"aliases": {
-				"testing": "0000000000000007"
-			}
-		},
-		"WahooCoin": {
-			"source": "cadence/contracts/WahooCoin.cdc",
 			"aliases": {
 				"testing": "0000000000000007"
 			}
@@ -159,9 +50,9 @@
 		"Xorshift128plus": {
 			"source": "cadence/contracts/Xorshift128plus.cdc",
 			"aliases": {
-				"mainnet": "45caec600164c9e6",
 				"testing": "0000000000000007",
-				"testnet": "ed24dbe901028c5c"
+				"testnet": "0xed24dbe901028c5c",
+				"mainnet": "0x45caec600164c9e6"
 			}
 		}
 	},
@@ -275,7 +166,7 @@
 			"key": "6ceea497c40e44bbe36fcec1a86ae59dbe1eb1ab0e97c98a05fc52565f5a16a7"
 		},
 		"testnet-account": {
-			"address": "22a5eff85d93acc6",
+			"address": "0x22a5eff85d93acc6",
 			"key": {
 				"type": "file",
 				"location": "testnet-account.pkey"
@@ -289,24 +180,6 @@
 				"FUSD",
 				"ExampleFishCoin",
 				"WalleyeCoin",
-				"BlueCatfishCoin",
-				"CrappieCoin",
-				"LargemouthBassCoin",
-				"MahiMahiCoin",
-				"MuskellungeCoin",
-				"NorthernPikeCoin",
-				"RedfishCoin",
-				"SailfishCoin",
-				"SalmonCoin",
-				"SmallmouthBassCoin",
-				"SnookCoin",
-				"SpeckledTroutCoin",
-				"SpottedBassCoin",
-				"StripedBassCoin",
-				"WahooCoin",
-				"AtlanticTarponCoin",
-				"RainbowTroutCoin",
-				"BluefinTunaCoin",
 				"FishNFT",
 				"Fishdex",
 				"Xorshift128plus"
@@ -319,226 +192,4 @@
 			]
 		}
 	}
-=======
-  "contracts": {
-    "BaitCoin": {
-      "source": "cadence/contracts/BaitCoin.cdc",
-      "aliases": {
-        "testing": "0000000000000007",
-        "testnet": "86ef213d1c3a2b94",
-        "mainnet": "44100f14f70e3f78"
-      }
-    },
-    "ExampleFishCoin": "cadence/contracts/ExampleFishCoin.cdc",
-    "FishCardNFT": {
-      "source": "cadence/contracts/FishCardNFT.cdc",
-      "aliases": {
-        "testing": "0000000000000007",
-        "mainnet": "44100f14f70e3f78"
-      }
-    },
-    "FishCardnFT2": {
-      "source": "cadence/contracts/FishCardnFT2.cdc",
-      "aliases": {
-        "testing": "0000000000000007"
-      }
-    },
-    "FishNFT": {
-      "source": "cadence/contracts/FishNFT.cdc",
-      "aliases": {
-        "testing": "0000000000000007",
-        "testnet": "86ef213d1c3a2b94",
-        "mainnet": "44100f14f70e3f78"
-      }
-    },
-    "Fishdex": {
-      "source": "cadence/contracts/Fishdex.cdc",
-      "aliases": {
-        "testing": "0000000000000007"
-      }
-    },
-    "LargemouthBassCoin": "cadence/contracts/LargemouthBassCoin.cdc",
-    "RandomConsumer": {
-      "source": "cadence/contracts/RandomConsumer.cdc",
-      "aliases": {
-        "testing": "0000000000000007"
-      }
-    },
-    "WalleyeCoin": {
-      "source": "cadence/contracts/WalleyeCoin.cdc",
-      "aliases": {
-        "testing": "0000000000000007",
-        "testnet": "86ef213d1c3a2b94",
-        "mainnet": "44100f14f70e3f78"
-      }
-    },
-    "Xorshift128plus": {
-      "source": "cadence/contracts/Xorshift128plus.cdc",
-      "aliases": {
-        "testing": "0000000000000007",
-        "mainnet": "44100f14f70e3f78"
-      }
-    }
-  },
-  "dependencies": {
-    "Burner": {
-      "source": "mainnet://f233dcee88fe0abe.Burner",
-      "hash": "71af18e227984cd434a3ad00bb2f3618b76482842bae920ee55662c37c8bf331",
-      "aliases": {
-        "emulator": "f8d6e0586b0a20c7",
-        "mainnet": "f233dcee88fe0abe",
-        "testnet": "9a0766d93b6608b7"
-      }
-    },
-    "FUSD": {
-      "source": "mainnet://3c5959b568896393.FUSD",
-      "hash": "d248c7cc68e1b452d0069e80741fba47b401a585c1b65ec6d421d530f745ebbb",
-      "aliases": {
-        "emulator": "f8d6e0586b0a20c7",
-        "mainnet": "3c5959b568896393",
-        "testnet": "e223d8a629e49c68"
-      }
-    },
-    "FlowToken": {
-      "source": "mainnet://1654653399040a61.FlowToken",
-      "hash": "cefb25fd19d9fc80ce02896267eb6157a6b0df7b1935caa8641421fe34c0e67a",
-      "aliases": {
-        "emulator": "0ae53cb6e3f42a79",
-        "mainnet": "1654653399040a61",
-        "testnet": "7e60df042a9c0868"
-      }
-    },
-    "FungibleToken": {
-      "source": "mainnet://f233dcee88fe0abe.FungibleToken",
-      "hash": "23c1159cf99b2b039b6b868d782d57ae39b8d784045d81597f100a4782f0285b",
-      "aliases": {
-        "emulator": "ee82856bf20e2aa6",
-        "mainnet": "f233dcee88fe0abe",
-        "testnet": "9a0766d93b6608b7"
-      }
-    },
-    "FungibleTokenMetadataViews": {
-      "source": "mainnet://f233dcee88fe0abe.FungibleTokenMetadataViews",
-      "hash": "dff704a6e3da83997ed48bcd244aaa3eac0733156759a37c76a58ab08863016a",
-      "aliases": {
-        "emulator": "ee82856bf20e2aa6",
-        "mainnet": "f233dcee88fe0abe",
-        "testnet": "9a0766d93b6608b7"
-      }
-    },
-    "MetadataViews": {
-      "source": "mainnet://1d7e57aa55817448.MetadataViews",
-      "hash": "10a239cc26e825077de6c8b424409ae173e78e8391df62750b6ba19ffd048f51",
-      "aliases": {
-        "emulator": "f8d6e0586b0a20c7",
-        "mainnet": "1d7e57aa55817448",
-        "testnet": "631e88ae7f1d7c20"
-      }
-    },
-    "NonFungibleToken": {
-      "source": "mainnet://1d7e57aa55817448.NonFungibleToken",
-      "hash": "b63f10e00d1a814492822652dac7c0574428a200e4c26cb3c832c4829e2778f0",
-      "aliases": {
-        "emulator": "f8d6e0586b0a20c7",
-        "mainnet": "1d7e57aa55817448",
-        "testnet": "631e88ae7f1d7c20"
-      }
-    },
-    "RandomBeaconHistory": {
-      "source": "mainnet://e467b9dd11fa00df.RandomBeaconHistory",
-      "hash": "fe7f11c46dd54446bd60d88015ffe5057d7245c4b77374e11db2adf0a8156167",
-      "aliases": {
-        "emulator": "f8d6e0586b0a20c7",
-        "mainnet": "e467b9dd11fa00df",
-        "testnet": "8c5303eaa26202d6"
-      }
-    },
-    "ViewResolver": {
-      "source": "mainnet://1d7e57aa55817448.ViewResolver",
-      "hash": "374a1994046bac9f6228b4843cb32393ef40554df9bd9907a702d098a2987bde",
-      "aliases": {
-        "emulator": "f8d6e0586b0a20c7",
-        "mainnet": "1d7e57aa55817448",
-        "testnet": "631e88ae7f1d7c20"
-      }
-    }
-  },
-  "networks": {
-    "emulator": "127.0.0.1:3569",
-    "mainnet": "access.mainnet.nodes.onflow.org:9000",
-    "testing": "127.0.0.1:3569",
-    "testnet": "access.devnet.nodes.onflow.org:9000"
-  },
-  "accounts": {
-    "anthony": {
-      "address": "15770cd6ad1b0299",
-      "key": {
-        "type": "file",
-        "location": "anthony.pkey"
-      }
-    },
-    "emulator-account": {
-      "address": "f8d6e0586b0a20c7",
-      "key": "59d2f5c528cb4f690003b38f50363fe5488615a8969bd11869bac7f16877fc57"
-    },
-    "test-acct": {
-      "address": "179b6b1cb6755e31",
-      "key": "bf2067161ca5fda4f9e9b737311e0b4fae08f769fdc4e1f570e43f595c52d37e"
-    },
-    "testnet-account": {
-      "address": "86ef213d1c3a2b94",
-      "key": {
-        "type": "file",
-        "location": "testnet-account.pkey"
-      }
-    },
-    "testnet-user": {
-      "address": "7149e49f728573b0",
-      "key": {
-        "type": "file",
-        "location": "testnet-user.pkey"
-      }
-    },
-    "mainnet-agfarms": {
-  "address": "44100f14f70e3f78",
-  "key": {
-    "type": "hex",
-    "index": 0,
-    "signatureAlgorithm": "ECDSA_secp256k1",
-    "hashAlgorithm": "SHA2_256",
-    "privateKey": "0719a7196b0bccf51af9798446ffec15aabe051bf84126218af0b9a07ff7a8f8"
-  }
-}
-
-  },
-  "deployments": {
-    "emulator": {
-      "emulator-account": [
-        "BaitCoin",
-        "FUSD",
-        "ExampleFishCoin",
-        "WalleyeCoin",
-        "FishNFT",
-        "Fishdex",
-        "Xorshift128plus"
-      ]
-    },
-    "testnet": {
-      "testnet-account": [
-        "WalleyeCoin",
-        "FishNFT",
-        "FishCardNFT",
-        "BaitCoin"
-      ]
-    },
-    "mainnet": {
-      "mainnet-agfarms": [
-        "WalleyeCoin",
-        "FishNFT",
-        "BaitCoin",
-        "Xorshift128plus"
-      ]
-    }
-  }
->>>>>>> 8838bb63
 }